from bots.google_meet_bot_adapter.google_meet_ui_methods import (
    GoogleMeetUIMethods,
)
from bots.web_bot_adapter import WebBotAdapter
import numpy as np


class GoogleMeetBotAdapter(WebBotAdapter, GoogleMeetUIMethods):
    def __init__(
        self,
        *args,
        google_meet_closed_captions_language: str | None,
        **kwargs,
    ):
        super().__init__(*args, **kwargs)
        self.google_meet_closed_captions_language = google_meet_closed_captions_language

    def get_chromedriver_payload_file_name(self):
        return "google_meet_bot_adapter/google_meet_chromedriver_payload.js"

    def get_websocket_port(self):
<<<<<<< HEAD
        return 8765

    def get_first_buffer_timestamp_ms(self):
        if self.media_sending_enable_timestamp_ms is None:
            return None
        # Doing a manual offset for now to correct for the screen recorder delay. This seems to work reliably.
        return self.media_sending_enable_timestamp_ms

    def send_raw_image(self, image_bytes):
        # If we have a memoryview, convert it to bytes
        if isinstance(image_bytes, memoryview):
            image_bytes = image_bytes.tobytes()

        # Pass the raw bytes directly to JavaScript
        # The JavaScript side can convert it to appropriate format
        self.driver.execute_script(
            """
            const bytes = new Uint8Array(arguments[0]);
            window.botOutputManager.displayImage(bytes);
        """,
            list(image_bytes),
        )

    def send_raw_audio(self, bytes, sample_rate):
        #print("send_raw_audio not supported in google meet bots")
        """
        Sends raw audio bytes to the Google Meet call.
        
        :param bytes: Raw audio bytes in PCM format
        :param sample_rate: Sample rate of the audio in Hz
        """
        if not self.driver:
            print("Cannot send audio - driver not initialized")
            return

        # Convert bytes to Int16Array for JavaScript
        audio_data = np.frombuffer(bytes, dtype=np.int16).tolist()

        # Call the JavaScript function to enqueue the PCM chunk
        self.driver.execute_script(f"window.botOutputManager.playPCMAudio({audio_data}, {sample_rate})")
=======
        return 8765
>>>>>>> b2ce5e49
<|MERGE_RESOLUTION|>--- conflicted
+++ resolved
@@ -19,29 +19,7 @@
         return "google_meet_bot_adapter/google_meet_chromedriver_payload.js"
 
     def get_websocket_port(self):
-<<<<<<< HEAD
         return 8765
-
-    def get_first_buffer_timestamp_ms(self):
-        if self.media_sending_enable_timestamp_ms is None:
-            return None
-        # Doing a manual offset for now to correct for the screen recorder delay. This seems to work reliably.
-        return self.media_sending_enable_timestamp_ms
-
-    def send_raw_image(self, image_bytes):
-        # If we have a memoryview, convert it to bytes
-        if isinstance(image_bytes, memoryview):
-            image_bytes = image_bytes.tobytes()
-
-        # Pass the raw bytes directly to JavaScript
-        # The JavaScript side can convert it to appropriate format
-        self.driver.execute_script(
-            """
-            const bytes = new Uint8Array(arguments[0]);
-            window.botOutputManager.displayImage(bytes);
-        """,
-            list(image_bytes),
-        )
 
     def send_raw_audio(self, bytes, sample_rate):
         #print("send_raw_audio not supported in google meet bots")
@@ -59,7 +37,4 @@
         audio_data = np.frombuffer(bytes, dtype=np.int16).tolist()
 
         # Call the JavaScript function to enqueue the PCM chunk
-        self.driver.execute_script(f"window.botOutputManager.playPCMAudio({audio_data}, {sample_rate})")
-=======
-        return 8765
->>>>>>> b2ce5e49
+        self.driver.execute_script(f"window.botOutputManager.playPCMAudio({audio_data}, {sample_rate})")