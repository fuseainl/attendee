--- conflicted
+++ resolved
@@ -153,6 +153,7 @@
         self._participant_cache = {}
 
         self.wait_for_host_timeout = 120
+        self.meeting_status = None
 
     def on_user_join_callback(self, joined_user_ids, _):
         print("on_user_join_callback called. joined_user_ids =", joined_user_ids)
@@ -565,26 +566,6 @@
             print("Auth completed successfully.")
             return self.join_meeting()
 
-<<<<<<< HEAD
-        self.send_message_callback({'message': self.Messages.ZOOM_AUTHORIZATION_FAILED, 'zoom_result_code': result})
-     
-    def waiting_for_host(self,count):
-        if self.meeting_status != zoom.MEETING_STATUS_WAITINGFORHOST:
-            return
-        
-        if count > 0:    
-            self.send_message_callback({'message': self.Messages.LEAVE_MEETING_WAITING_FOR_HOST})
-            return
-
-        GLib.timeout_add_seconds(self.wait_for_host_timeout,lambda: self.waiting_for_host(count + 1))
-    
-    def meeting_status_changed(self, status, iResult):
-        print("meeting_status_changed called. status =",status,"iResult=",iResult)
-        self.meeting_status = status
-
-        if status == zoom.MEETING_STATUS_WAITINGFORHOST:
-            self.waiting_for_host(0)            
-=======
         self.send_message_callback(
             {
                 "message": self.Messages.ZOOM_AUTHORIZATION_FAILED,
@@ -592,12 +573,21 @@
             }
         )
 
+    def waiting_for_host(self,count):
+        if self.meeting_status != zoom.MEETING_STATUS_WAITINGFORHOST:
+            return
+
+        if count > 0:    
+            self.send_message_callback({'message': self.Messages.LEAVE_MEETING_WAITING_FOR_HOST})
+            return
+
+        GLib.timeout_add_seconds(self.wait_for_host_timeout,lambda: self.waiting_for_host(count + 1))
+
     def meeting_status_changed(self, status, iResult):
         print("meeting_status_changed called. status =", status, "iResult=", iResult)
 
         if status == zoom.MEETING_STATUS_WAITINGFORHOST:
-            self.send_message_callback({"message": self.Messages.LEAVE_MEETING_WAITING_FOR_HOST})
->>>>>>> a2a7f276
+            self.waiting_for_host(0)
 
         if status == zoom.MEETING_STATUS_IN_WAITING_ROOM:
             self.send_message_callback({"message": self.Messages.BOT_PUT_IN_WAITING_ROOM})
